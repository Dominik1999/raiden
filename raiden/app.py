# -*- coding: utf8 -*-
from __future__ import print_function

import codecs
import sys
import signal

import yaml
import gevent
from ethereum import slogging
<<<<<<< HEAD
from ethereum.utils import privtoaddr, decode_hex
=======
from pyethapp.rpc_client import JSONRPCClient
>>>>>>> 6058217f

from raiden.raiden_service import RaidenService
from raiden.network.discovery import Discovery
from raiden.network.transport import UDPTransport
from raiden.network.rpc.client import BlockChainService
from raiden.utils import pex

log = slogging.get_logger(__name__)  # pylint: disable=invalid-name


INITIAL_PORT = 40001
DEFAULT_SETTLE_TIMEOUT = 50
DEFAULT_REVEAL_TIMEOUT = 3


class App(object):  # pylint: disable=too-few-public-methods
    default_config = dict(
        host='',
        port=INITIAL_PORT,
        privkey='',
        # number of blocks that a node requires to learn the secret before the lock expires
<<<<<<< HEAD
        reveal_timeout=3,
        # how long to wait for a transfer until CancelTransfer is sent (time in milliseconds)
=======
        reveal_timeout=DEFAULT_REVEAL_TIMEOUT,
        settle_timeout=DEFAULT_SETTLE_TIMEOUT,
        # how long to wait for a transfer until TimeoutTransfer is sent (time in milliseconds)
>>>>>>> 6058217f
        msg_timeout=100.00
    )

    def __init__(self, config, chain, discovery, transport_class=UDPTransport):
        self.config = config
        self.discovery = discovery
        self.transport = transport_class(config['host'], config['port'])
        self.raiden = RaidenService(chain, config['privkey'], self.transport, discovery, config)

        discovery.register(self.raiden.address, self.transport.host, self.transport.port)

    def __repr__(self):
        return '<{} {}>'.format(
            self.__class__.__name__,
            pex(self.raiden.address),
        )

    def stop(self):
        self.transport.stop()
        self.raiden.stop()


def main():
    # pylint: disable=too-many-locals
    import argparse
    parser = argparse.ArgumentParser()
    parser.add_argument('rpc_server', help='The host:port of the json-rpc server')
    parser.add_argument('registry_address', help='The asset registry contract address')
    parser.add_argument('config_file', help='Configuration file for the raiden note')

    parser.add_argument(
        '-H',
        '--host',
        default='0.0.0.0',
        help='Local address that the raiden app will bind to',
    )
    parser.add_argument(
        '-p',
        '--port',
        default=INITIAL_PORT,
        help='Local port that the raiden app will bind to',
    )

    args = parser.parse_args()

    rpc_connection = args.rpc_server.split(':')
    rpc_connection = (rpc_connection[0], int(rpc_connection[1]))
    config_file = args.config_file
    host = args.host
    port = int(args.port)

    with codecs.open(config_file, encoding='utf8') as handler:
        config = yaml.load(handler)

    config['host'] = host
    config['port'] = port

    if 'privkey' not in config:
        print('Missing "privkey" in the configuration file, cannot proceed')
        sys.exit(1)

    jsonrpc_client = JSONRPCClient(privkey=config['privkey'])

    blockchain_service = BlockChainService(
        jsonrpc_client,
        args.registry_address,
    )
    discovery = Discovery()

    for node in config['nodes']:
        discovery.register(decode_hex(node['nodeid']), node['host'], node['port'])

    app = App(config, blockchain_service, discovery)

<<<<<<< HEAD
    for asset_address in blockchain_server.asset_addresses:
        app.raiden.setup_asset(asset_address, app.config['reveal_timeout'])
=======
    for asset_address in blockchain_service.registry.asset_addresses():
        manager = blockchain_service.manager_by_asset(asset_address)
        app.raiden.register_asset(asset_address, manager.address)
>>>>>>> 6058217f

    # TODO:
    # - Ask for confirmation to quit if there are any locked transfers that did
    # not timeout.

    # wait for interrupt
    event = gevent.event.Event()
    gevent.signal(signal.SIGQUIT, event.set)
    gevent.signal(signal.SIGTERM, event.set)
    gevent.signal(signal.SIGINT, event.set)
    event.wait()

    app.stop()


if __name__ == '__main__':
    main()<|MERGE_RESOLUTION|>--- conflicted
+++ resolved
@@ -8,11 +8,8 @@
 import yaml
 import gevent
 from ethereum import slogging
-<<<<<<< HEAD
-from ethereum.utils import privtoaddr, decode_hex
-=======
+from ethereum.utils import decode_hex
 from pyethapp.rpc_client import JSONRPCClient
->>>>>>> 6058217f
 
 from raiden.raiden_service import RaidenService
 from raiden.network.discovery import Discovery
@@ -34,14 +31,9 @@
         port=INITIAL_PORT,
         privkey='',
         # number of blocks that a node requires to learn the secret before the lock expires
-<<<<<<< HEAD
-        reveal_timeout=3,
-        # how long to wait for a transfer until CancelTransfer is sent (time in milliseconds)
-=======
         reveal_timeout=DEFAULT_REVEAL_TIMEOUT,
         settle_timeout=DEFAULT_SETTLE_TIMEOUT,
         # how long to wait for a transfer until TimeoutTransfer is sent (time in milliseconds)
->>>>>>> 6058217f
         msg_timeout=100.00
     )
 
@@ -116,14 +108,9 @@
 
     app = App(config, blockchain_service, discovery)
 
-<<<<<<< HEAD
-    for asset_address in blockchain_server.asset_addresses:
-        app.raiden.setup_asset(asset_address, app.config['reveal_timeout'])
-=======
-    for asset_address in blockchain_service.registry.asset_addresses():
+    for asset_address in blockchain_service.default_registry.asset_addresses():
         manager = blockchain_service.manager_by_asset(asset_address)
-        app.raiden.register_asset(asset_address, manager.address)
->>>>>>> 6058217f
+        app.raiden.register_channel_manager(manager)
 
     # TODO:
     # - Ask for confirmation to quit if there are any locked transfers that did
