--- conflicted
+++ resolved
@@ -1,12 +1,8 @@
 # -*- coding: utf8 -*-
-# Copyright (c) 2015 Heiko Hees
 import warnings
 
-<<<<<<< HEAD
-=======
 from ethereum.slogging import getLogger
 
->>>>>>> a6c228bf
 from raiden.encoding import messages, signing
 from raiden.encoding.format import buffer_for
 from raiden.utils import sha3, ishash, big_endian_to_int, pex
@@ -263,33 +259,14 @@
 
 
 class DirectTransfer(SignedMessage):
-<<<<<<< HEAD
-    """ Exchange an asset through a direct channel previously openned a among
-    the participants.
+    """ An direct asset exchange, used when both participants have a previously
+    openned channel.
 
     Signs the unidirectional settled `balance` of `asset` to `recipient` plus
     locked transfers.
 
     Settled refers to the inclusion of formerly locked amounts.
     Locked amounts are not included in the balance yet, but represented by the `locksroot`.
-
-    Args:
-        nonce: A sequential nonce, used to protected against replay
-            attacks and to settle the channel.
-        asset: The address of the asset being exchanged in the channel.
-        balance: The participant expected balance after the transaction.
-        recipient: The address of raiden node participating in the channel.
-        locksroot: The root of a merkle tree which records the outstanding
-            locked_amounts with their hashlocks.
-
-            This allows to keep transfering, although there are locks
-            outstanding. This is because the recipient knows that haslocked
-            transfers can be settled once the secret becomes available, even
-            when the peer fails and the balance could not be netted.
-
-=======
-    """ An direct asset exchange, used when both participants have a previously
-    openned channel.
 
     Args:
         nonce: A sequential nonce, used to protected against replay attacks and
@@ -303,28 +280,18 @@
         recipient: The address of raiden node participating in the channel.
         locksroot: The root of a merkle tree which records the current
             outstanding locks.
->>>>>>> a6c228bf
         secret: If provided allows to settle a formerly locked transfer,
             the given secret is already reflected in the locksroot.
     """
 
     cmdid = messages.DIRECTTRANSFER
 
-<<<<<<< HEAD
-    def __init__(self, nonce, asset, balance, recipient, locksroot, secret=None):
-        super(DirectTransfer, self).__init__()
-        self.nonce = nonce
-        self.asset = asset
-        self.balance = balance  #: updated balance of the partner after the transfer
-        self.recipient = recipient  #: the channel partner address
-=======
     def __init__(self, nonce, asset, transfered_amount, recipient, locksroot, secret=None):
         super(DirectTransfer, self).__init__()
         self.nonce = nonce
         self.asset = asset
         self.transfered_amount = transfered_amount  #: total amount of asset sent to partner
         self.recipient = recipient  #: partner's address
->>>>>>> a6c228bf
         self.locksroot = locksroot  #: the merkle root that represent all pending locked transfers
         self.secret = secret or ''  #: secret for settling a locked amount
 
@@ -357,11 +324,7 @@
 
     Args:
         amount: Amount of the asset being transfered.
-<<<<<<< HEAD
         expiration: Highest block_number until which the transfer can be settled
-=======
-        expiration: Highest block_number until the lock can be unlocked.
->>>>>>> a6c228bf
         hashlock: Hashed secret `sha3(secret)` used to register the transfer,
             the real `secret` is necessary to release the locked amount.
     """
@@ -398,7 +361,6 @@
     @classmethod
     def from_bytes(cls, serialized):
         packed = messages.Lock(serialized)
-<<<<<<< HEAD
 
         return cls(
             packed.amount,
@@ -406,19 +368,6 @@
             packed.hashlock,
         )
 
-
-class LockedTransfer(SignedMessage):
-    """ `LockedTransfer` which signs, that recipient can claim `locked_amount`
-    if she knows the secret to `hashlock`.
-=======
-
-        return cls(
-            packed.amount,
-            packed.expiration,
-            packed.hashlock,
-        )
-
->>>>>>> a6c228bf
 
 class LockedTransfer(SignedMessage):
     """ A transfer which signs that the partner can claim `locked_amount` if
@@ -464,11 +413,7 @@
         return CancelTransfer(
             self.nonce,
             self.asset,
-<<<<<<< HEAD
-            self.balance,
-=======
             self.transfered_amount,
->>>>>>> a6c228bf
             self.recipient,
             self.locksroot,
             self.lock,
@@ -543,7 +488,15 @@
         if transfered_amount > 2 ** 256:
             raise ValueError('transfered_amount is too large')
 
-        super(MediatedTransfer, self).__init__(nonce, asset, transfered_amount, recipient, locksroot, lock)
+        super(MediatedTransfer, self).__init__(
+            nonce,
+            asset,
+            transfered_amount,
+            recipient,
+            locksroot,
+            lock,
+        )
+
         self.target = target
         self.fee = fee
         self.initiator = initiator
@@ -589,13 +542,9 @@
 
 
 class CancelTransfer(LockedTransfer):
-<<<<<<< HEAD
-    """ Gracefully cancels a transfer by reversing it, indicates that no route
-    could be found.
-=======
-    """ Indicates that no route is available, and that another path should be
-    tried.
->>>>>>> a6c228bf
+    """ Indicates that no route is available and transfer the amount back to
+    the previous node, allowing she to try another path to complete the
+    transfer.
     """
     cmdid = messages.CANCELTRANSFER
 
@@ -610,11 +559,7 @@
         locked_transfer = CancelTransfer(
             packed.nonce,
             packed.asset,
-<<<<<<< HEAD
-            packed.balance,
-=======
             packed.transfered_amount,
->>>>>>> a6c228bf
             packed.recipient,
             packed.locksroot,
             lock,
@@ -625,11 +570,7 @@
     def pack(self, packed):
         packed.nonce = self.nonce
         packed.asset = self.asset
-<<<<<<< HEAD
-        packed.balance = self.balance
-=======
         packed.transfered_amount = self.transfered_amount
->>>>>>> a6c228bf
         packed.recipient = self.recipient
         packed.locksroot = self.locksroot
 
