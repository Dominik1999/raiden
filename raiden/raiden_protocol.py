# -*- coding: utf8 -*-
import gevent
from ethereum import slogging

from raiden.messages import decode, Ack, BaseError, Secret
from raiden.utils import isaddress, sha3, pex

log = slogging.get_logger(__name__)  # pylint: disable=invalid-name


class RaidenProtocol(object):
    """ Encode the message into a packet and send it.

    Each message received is stored by hash and if it is received twice the
    previous answer is resent.

    Repeat sending messages until an acknowledgment is received or the maximum
    number of retries is hitted.
    """

    try_interval = 1.
    max_tries = 5
    max_message_size = 1200

    def __init__(self, transport, discovery, raiden):
        self.transport = transport
        self.discovery = discovery
        self.raiden = raiden

        self.number_of_tries = dict()  # msg hash: count_tries
        self.sent_acks = dict()  # msghash: Ack

    def send(self, receiver_address, message):
        if not isaddress(receiver_address):
            raise ValueError('Invalid address {}'.format(pex(receiver_address)))

        if isinstance(message, (Ack, BaseError)):
            raise ValueError('Do not use send for Ack messages or Erorrs')

        if len(message.encode()) > self.max_message_size:
            raise ValueError('message size excedes the maximum {}'.format(self.max_message_size))

        return gevent.spawn(self._repeat_until_ack, receiver_address, message)

    def _repeat_until_ack(self, receiver_address, message):
        data = message.encode()
        host_port = self.discovery.get(receiver_address)

        # msghash is removed from the `number_of_tries` once a Ack is
        # received, resend until we receive it or give up
        msghash = sha3(data)
        self.number_of_tries[msghash] = 0

        log.info('SENDING {} > {} : [{}] {}'.format(
            pex(self.raiden.address),
            pex(receiver_address),
            pex(msghash),
            message,
        ))

        while msghash in self.number_of_tries:
            if self.number_of_tries[msghash] > self.max_tries:
                # FIXME: suspend node + recover from the failure
                raise Exception('DEACTIVATED MSG resents {} {}'.format(
                    pex(receiver_address),
                    message,
                ))

            self.number_of_tries[msghash] += 1
            self.transport.send(self.raiden, host_port, data)
            gevent.sleep(self.try_interval)

    def send_ack(self, receiver_address, message):
        if not isaddress(receiver_address):
            raise ValueError('Invalid address {}'.format(pex(receiver_address)))

        if not isinstance(message, (Ack, BaseError)):
            raise ValueError('Use send_Ack only for Ack messages or Erorrs')

        host_port = self.discovery.get(receiver_address)
        data = message.encode()
        msghash = sha3(data)

        log.info('SENDING ACK {} > {} : [{}] [echo={}] {}'.format(
            pex(self.raiden.address),
            pex(receiver_address),
            pex(msghash),
            pex(message.echo),
            message,
        ))

        self.transport.send(self.raiden, host_port, data)
        self.sent_acks[message.echo] = (receiver_address, message)

    def receive(self, data):
        # ignore large packets
        if len(data) > self.max_message_size:
            log.error('receive packet larger than maximum size', length=len(data))
            return

        msghash = sha3(data)

        # check if we handled this message already, if so repeat Ack
        if msghash in self.sent_acks:
            return self.send_ack(*self.sent_acks[msghash])

        # We ignore the sending endpoint as this can not be known w/ UDP
<<<<<<< HEAD
        msg = messages.decode(data)

        if isinstance(msg, Ack):
            # we might receive the same Ack more than once
            if msg.echo in self.number_of_tries:
                log.debug('ACK RECEIVED {} [echo={}]'.format(
                    pex(self.raiden.address),
                    pex(msg.echo)
                ))

                del self.number_of_tries[msg.echo]
            else:
                log.debug('DUPLICATED ACK RECEIVED {} [echo={}]'.format(
                    pex(self.raiden.address),
                    pex(msg.echo)
=======
        message = decode(data)

        if isinstance(message, Ack):
            # we might receive the same Ack more than once
            if message.echo in self.number_of_tries:
                log.info('ACK RECEIVED {} [echo={}]'.format(
                    pex(self.raiden.address),
                    pex(message.echo)
                ))

                del self.number_of_tries[message.echo]
            else:
                log.info('DUPLICATED ACK RECEIVED {} [echo={}]'.format(
                    pex(self.raiden.address),
                    pex(message.echo)
>>>>>>> 6058217f
                ))
        else:
            assert isinstance(message, Secret) or message.sender
            self.raiden.on_message(message, msghash)<|MERGE_RESOLUTION|>--- conflicted
+++ resolved
@@ -105,23 +105,6 @@
             return self.send_ack(*self.sent_acks[msghash])
 
         # We ignore the sending endpoint as this can not be known w/ UDP
-<<<<<<< HEAD
-        msg = messages.decode(data)
-
-        if isinstance(msg, Ack):
-            # we might receive the same Ack more than once
-            if msg.echo in self.number_of_tries:
-                log.debug('ACK RECEIVED {} [echo={}]'.format(
-                    pex(self.raiden.address),
-                    pex(msg.echo)
-                ))
-
-                del self.number_of_tries[msg.echo]
-            else:
-                log.debug('DUPLICATED ACK RECEIVED {} [echo={}]'.format(
-                    pex(self.raiden.address),
-                    pex(msg.echo)
-=======
         message = decode(data)
 
         if isinstance(message, Ack):
@@ -137,7 +120,6 @@
                 log.info('DUPLICATED ACK RECEIVED {} [echo={}]'.format(
                     pex(self.raiden.address),
                     pex(message.echo)
->>>>>>> 6058217f
                 ))
         else:
             assert isinstance(message, Secret) or message.sender
